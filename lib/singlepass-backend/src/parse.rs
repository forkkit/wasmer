--- conflicted
+++ resolved
@@ -209,20 +209,6 @@
 
                 let mut body_begun = false;
 
-<<<<<<< HEAD
-                    let export_index = match kind {
-                        ExternalKind::Function => {
-                            ResourceIndex::Func(FuncIndex::new(index as usize))
-                        }
-                        ExternalKind::Table => {
-                            ResourceIndex::Table(TableIndex::new(index as usize))
-                        }
-                        ExternalKind::Memory => {
-                            ResourceIndex::Memory(MemoryIndex::new(index as usize))
-                        }
-                        ExternalKind::Global => {
-                            ResourceIndex::Global(GlobalIndex::new(index as usize))
-=======
                 loop {
                     let state = parser.read();
                     match *state {
@@ -238,7 +224,6 @@
                                 fcg.begin_body()?;
                             }
                             fcg.feed_opcode(op, &info)?;
->>>>>>> ccad8874
                         }
                         ParserState::EndFunctionBody => break,
                         _ => unreachable!(),
